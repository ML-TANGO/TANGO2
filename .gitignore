--- conflicted
+++ resolved
@@ -1,34 +1,6 @@
 .DS_Store
 
-<<<<<<< HEAD
-# Jupyter notebooks
-*.ipynb
-
-# Image files
-*.png
-
-# CSV files
-*.csv
-
-# Cache files
-__pycache__/
-*.pyc
-*.pyo
-*.pyd
-.Python
-*.so
-.cache/
-*.cache
-
-# PyTorch model files
-*.pth
-*.pt
-
-# Binary files
-*.bin
-=======
 # Log files
 *.out
 *.log
-nohup.out
->>>>>>> fbdde36d
+nohup.out